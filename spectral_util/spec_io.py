from spectral.io import envi
from osgeo import gdal
import netCDF4 as nc
import os
import numpy as np
import logging

numpy_to_gdal = {
    np.dtype(np.float64): 7,
    np.dtype(np.float32): 6,
    np.dtype(np.int32): 5,
    np.dtype(np.uint32): 4,
    np.dtype(np.int16): 3,
    np.dtype(np.uint16): 2,
    np.dtype(np.uint8): 1,
}

class GenericGeoMetadata:
    def __init__(self, band_names, geotransform=None, projection=None, glt=None, pre_orthod=False, nodata_value=None, loc=None):
        """
        Initializes the GenericGeoMetadata object.

        Args:
            band_names (list): List of band names.
            geotransform (tuple, optional): GDAL-style geotransform array. Defaults to None.
            projection (str, optional): Projection string. Defaults to None.
            glt (numpy.ndarray, optional): 3d array of x and y indices. Defaults to None.
            pre_orthod (bool, optional): Whether the data is already orthod. Defaults to False.
            nodata_value (int, optional): The nodata value. Defaults to None.
        """
        self.band_names = band_names
        self.geotransform = geotransform
        self.projection = projection
        self.glt = glt
        self.pre_orthod = False
        self.nodata_value = nodata_value
        self.loc = loc

        if pre_orthod:
            self.orthoable = False
        elif self.glt is None:
            self.orthoable = False
        else:
            self.orthoable = True


class SpectralMetadata:
    def __init__(self, wavelengths, fwhm, geotransform=None, projection=None, glt=None, pre_orthod=False, nodata_value=None):
        """
        Initializes the SpectralMetadata object.

        Args:
            wavelengths (numpy.ndarray): Array of wavelength values.
            fwhm (numpy.ndarray): Array of full-width half-maximum values.
            geotransform (tuple, optional): GDAL-style geotransform array. Defaults to None.
            projection (str, optional): Projection string. Defaults to None.
            glt (numpy.ndarray, optional): 3d array of x and y indices. Defaults to None.
            pre_orthod (bool, optional): Whether the data is already orthod. Defaults to False.
            nodata_value (int, optional): The nodata value. Defaults to None.
        """
        self.wavelengths = wavelengths
        self.wl = wavelengths
        self.fwhm = fwhm
        self.geotransform = geotransform
        self.projection = projection
        self.glt = glt
        self.pre_orthod = False
        self.nodata_value = nodata_value

        if pre_orthod:
            self.orthoable = False
        elif self.glt is None:
            self.orthoable = False
        else:
            self.orthoable = True

    def wl_index(self, wl, buffer=None):
        """
        Finds the index of the wavelength closest to the given wavelength.

        Args:
            wl (float): The wavelength to find the index for.
            buffer (float, optional): The spectral range around the center wavelength to include. Defaults to None.

        Returns:
            int or numpy.ndarray: The index of the closest wavelength if buffer is None or 0. 
                      If buffer is provided, returns an array of indices within the buffer range.
        """
        if buffer is None or buffer == 0:
            return np.argmin(np.abs(self.wl - wl))
        else:
            return np.where(np.logical_and(self.wl >= wl - buffer, self.wl <= wl + buffer))


def load_data(input_file, lazy=True, load_glt=False, load_loc=False):
    """
    Loads a file and extracts the spectral metadata and data.

    Args:
        input_file (str): Path to the input file.
        lazy (bool, optional): If True, loads the data lazily. Defaults to True.
        load_glt (bool, optional): If True, loads the glt for orthoing. Defaults to False.

    Raises:
        ValueError: If the file type is unknown.

    Returns:
        tuple: A tuple containing:
            - Metadata: An object containing the appropriate metadata
            - numpy.ndarray or netCDF4.Variable: The data, either as a lazy-loaded variable or a fully loaded numpy array.
    """
    if input_file.endswith(('.hdr', '.dat', '.img')) or '.' not in os.path.basename(input_file):
        return open_envi(input_file, lazy=lazy)
    elif input_file.endswith('.nc'):
<<<<<<< HEAD
        return open_netcdf(input_file, lazy=lazy, load_glt=load_glt, load_loc=load_loc)
    elif input_file.endswith('.tif'):
        return open_tif(input_file, lazy=lazy)
=======
        return open_netcdf(input_file, lazy=True, load_glt=load_glt, load_loc=load_loc)
    elif input_file.endswith('.tif') or input_file.endswith('.vrt'):
        return open_tif(input_file, lazy=True)
>>>>>>> 9d438d98
    else:
        raise ValueError(f'Unknown file type for {input_file}')

def ortho_data(data, glt, glt_mask=None, glt_nodata=0, nodata_value=-9999):
    """
    Orthorectifies the data using the provided ground control points.

    Args:
        data (numpy.ndarray): The spectral data to orthorectify, with shape (rows, cols, bands).
        glt (numpy.ndarray, optional): 3d array of x and y indices. Defaults to None. Negatives assumed as interpolation values.
        glt_mask (numpy.ndarray, optional): A mask to apply to the glt. Defaults to None.
        glt_nodata (int, optional): The nodata value for the glt. Defaults to 0.
        nodata_value (int, optional): The nodata value to fill in the background with.

    Returns:
        numpy.ndarray: The orthorectified data.
    """
    outdata = np.zeros((glt.shape[0], glt.shape[1], data.shape[2]), dtype=data.dtype) + nodata_value
    valid_glt = np.all(glt != glt_nodata, axis=-1)
    if glt_mask is not None:
        valid_glt = np.logical_and(valid_glt, glt_mask)

    if glt_nodata == 0:
        glt[valid_glt] -= 1
    outdata[valid_glt, :] = data[np.abs(glt[valid_glt, 1]), np.abs(glt[valid_glt, 0]), :]
    return outdata



def write_cog(output_file, data, meta, ortho=True, nodata_value=-9999):
    """
    Writes a Cloud Optimized GeoTIFF (COG) file.

    Args:
        output_file (str): Path to the output COG file.
        data (numpy.ndarray): The spectral data to be written, with shape (rows, cols, bands).
        meta (SpectralMetadata): The spectral metadata containing geotransform and projection information.
        ortho (bool, optional): Whether to ortho the data.  Only relevant if the data isn't natively orthod. Defaults to True.
        nodata_value (, optional): The nodata value to use. Defaults to -9999.
        gdal_dtype (int, optional): The GDAL data type to use. Defaults to 6 (Float32).
    """
    driver = gdal.GetDriverByName('MEM')

    if ortho and meta.orthoable:
        od = ortho_data(data, meta.glt, nodata_value=nodata_value)
    else:
        od = data

    ds = driver.Create('', od.shape[1], od.shape[0], od.shape[2], numpy_to_gdal[od.dtype])
    if meta.geotransform is not None:
        ds.SetGeoTransform(meta.geotransform)
    if meta.projection is not None:
        ds.SetProjection(meta.projection)
    for i in range(od.shape[2]):
        ds.GetRasterBand(i+1).WriteArray(od[:, :, i])
        ds.GetRasterBand(i+1).SetNoDataValue(nodata_value)
        #if meta.band_names is not None:
        #    ds.GetRasterBand(i+1).SetDescription(meta.band_names[i])
    ds.BuildOverviews('NEAREST', [2, 4, 8, 16, 32, 64, 128])
    
    tiff_driver = gdal.GetDriverByName('GTiff')
    output_dataset = tiff_driver.CreateCopy(output_file, ds, options=['COMPRESS=LZW', 'BIGTIFF=YES','COPY_SRC_OVERVIEWS=YES', 'TILED=YES', 'BLOCKXSIZE=256', 'BLOCKYSIZE=256'])
    ds = None
    output_dataset = None


def envi_header(input_file):
    """
    Generates the corresponding ENVI header file path for a given input file.

    Args:
        input_file (str): Path to the input file.

    Returns:
        str: Path to the corresponding ENVI header file.
    """
    return os.path.splitext(input_file)[0] + '.hdr'


def open_envi(input_file, lazy=True):
    """
    Opens an ENVI file and extracts the spectral metadata and data.

    Args:
        input_file (str): Path to the ENVI file.
        lazy (bool, optional): If True, loads the data lazily. Defaults to True.

    Returns:
        tuple: A tuple containing:
            - SpectralMetadata: An object containing the wavelengths and FWHM.
            - numpy.ndarray: The data, either as a lazy-loaded memory map or a fully loaded numpy array.
    """
    header = envi_header(input_file)
    ds = envi.open(header)
    imeta = ds.metadata
    if 'wavelength' in imeta:
        wl = np.array([float(x) for x in imeta['wavelength']])
    else:
        wl = None
    if 'fwhm' in imeta:
        fwhm = np.array([float(x) for x in imeta['fwhm']])
    else:
        fwhm = None
    if 'data ignore value' in imeta:
        nodata_value = float(imeta['data ignore value'])
    else:
        nodata_value = -9999 # set default

    if 'coordinate system string' in imeta:
        proj = imeta['coordinate system string']
    else:
        proj = None
    if 'map info' in imeta:
        map_info = imeta['map info'].split(',')
        trans = [float(map_info[3]), float(map_info[5]), 0, float(map_info[4]), 0, -float(map_info[6])]
    else:
        map_info, trans = None, None

    if lazy:
        rfl = ds.open_memmap(interleave='bip', writable=False)
    else:
        rfl = ds.open_memmap(interleave='bip').copy()

    meta = SpectralMetadata(wl, fwhm, nodata_value=nodata_value, geotransform=trans, projection=proj)
    return meta, rfl
    

def open_tif(input_file, lazy=False):
    """
    Opens a GeoTIFF file and extracts the spectral metadata and data.

    Args:
        input_file (str): Path to the GeoTIFF file.
        lazy (bool, optional): If True, loads the data lazily. Defaults to True.

    Returns:
        tuple: A tuple containing:
            - GenericGeoMetadata: An object containing the wavelengths and FWHM.
            - numpy.ndarray: The data, either as a lazy-loaded memory map or a fully loaded numpy array.
    """
    if lazy:
        logging.warning('Lazy loading not supported for GeoTIFF data.')
    ds = gdal.Open(input_file)
    proj = ds.GetProjection()
    trans = ds.GetGeoTransform()
    band_names = [ds.GetRasterBand(i+1).GetDescription() for i in range(ds.RasterCount)]
    nodata_value = ds.GetRasterBand(1).GetNoDataValue()
    meta = GenericGeoMetadata(band_names, geotransform=trans, projection=proj, pre_orthod=True, nodata_value=nodata_value)
    data = ds.ReadAsArray()
    if len(data.shape) == 3:
        data = np.transpose(data, (1, 2, 0))
    if len(data.shape) == 2:
        data = np.expand_dims(data, axis=-1)
    return meta, data


def open_netcdf(input_file, lazy=True, load_glt=False, load_loc=False):
    """
    Opens a NetCDF file and extracts the metadata and data.

    Args:
        input_file (str): Path to the NetCDF file.
        lazy (bool, optional): If True, loads the data lazily. Defaults to True.
        load_glt (bool, optional): If True, loads the glt for orthoing. Defaults to False.

    Returns:
        tuple: A tuple containing:
            - Metadata: An object containing the appropriate metadata
            - numpy.ndarray or netCDF4.Variable: The data, either as a lazy-loaded variable or a fully loaded numpy array.
    """
    if 'EMIT' in input_file and 'RAD' in input_file:
        return open_emit_rdn(input_file, lazy=lazy, load_glt=load_glt)
    elif 'AV3' in input_file and 'RFL' in input_file:
        return open_airborne_rfl(input_file, lazy=lazy)
    elif 'AV3' in input_file and 'RDN' in input_file:
        return open_airborne_rdn(input_file, lazy=lazy)
    elif ('av3' in input_file.lower() or 'ang' in input_file.lower()) and 'OBS' in input_file:
        return open_airborne_obs(input_file, lazy=lazy, load_glt=load_glt, load_loc=load_loc)
    elif 'ang' in input_file.lower()  and 'rfl' in input_file.lower():
        return open_airborne_rfl(input_file, lazy=lazy)
    else:
        raise ValueError(f'Unknown file type for {input_file}')


def open_emit_rdn(input_file, lazy=True, load_glt=False):
    """
    Opens an EMIT radiance NetCDF file and extracts the spectral metadata and radiance data.

    Args:
        input_file (str): Path to the NetCDF file.
        lazy (bool, optional): If True, loads the radiance data lazily. Defaults to True.
        load_glt (bool, optional): If True, loads the glt for orthoing. Defaults to False.

    Returns:
        tuple: A tuple containing:
            - SpectralMetadata: An object containing the wavelengths and FWHM.
            - numpy.ndarray or netCDF4.Variable: The radiance data, either as a lazy-loaded variable or a fully loaded numpy array.
    """
    ds = nc.Dataset(input_file)
    wl = ds['sensor_band_parameters']['wavelengths'][:]
    fwhm = ds['sensor_band_parameters']['fwhm'][:]
    trans = ds.geotransform
    proj = ds.spatial_ref
    nodata_value = float(ds['radiance']._FillValue)

    if lazy:
        rdn = ds['radiance']
    else:
        rdn = np.array(ds['radiance'][:])
    
    glt = None
    if load_glt:
        glt = np.stack([ds['location']['glt_x'][:],ds['location']['glt_y'][:]],axis=-1)

    meta = SpectralMetadata(wl, fwhm, trans, proj, glt, pre_orthod=False, nodata_value=nodata_value)

    return meta, rdn


def open_airborne_rfl(input_file, lazy=True):
    """
    Opens an Airborne reflectance NetCDF file and extracts the spectral metadata and radiance data.

    Args:
        input_file (str): Path to the NetCDF file.
        lazy (bool, optional): If True, loads the reflectance data lazily. Defaults to True.

    Returns:
        tuple: A tuple containing:
            - SpectralMetadata: An object containing the wavelengths and FWHM.
            - numpy.ndarray or netCDF4.Variable: The reflectance data, either as a lazy-loaded variable or a fully loaded numpy array.
    """
    ds = nc.Dataset(input_file)
    wl = ds['reflectance']['wavelength'][:]
    fwhm = ds['reflectance']['fwhm'][:]
    proj = ds.variables['transverse_mercator'].spatial_ref
    trans = [float(x) for x in ds.variables['transverse_mercator'].GeoTransform.split(' ')]
    nodata_value = float(ds['reflectance']['reflectance']._FillValue)

    if lazy:
        # This is too bad....we're forced into inconsistent handling between AV3 and EMIT
        # need to consider some clever solutions.  In the meantime, this works, but is expensive
        rfl = np.transpose(ds['reflectance']['reflectance'], (1,2,0))
    else:
        rfl = np.transpose(ds['reflectance']['reflectance'][:], (1,2,0))
    
    meta = SpectralMetadata(wl, fwhm, trans, proj, glt=None, pre_orthod=True, nodata_value=nodata_value)

    return meta, rfl

def open_airborne_rdn(input_file, lazy=True):
    """
    Opens an Airborne radiance NetCDF file and extracts the spectral metadata and radiance data.

    Args:
        input_file (str): Path to the NetCDF file.
        lazy (bool, optional): If True, loads the radiance data lazily. Defaults to True.

    Returns:
        tuple: A tuple containing:
            - SpectralMetadata: An object containing the wavelengths and FWHM.
            - numpy.ndarray or netCDF4.Variable: The radiance data, either as a lazy-loaded variable or a fully loaded numpy array.
    """
    ds = nc.Dataset(input_file)
    wl = ds['radiance']['wavelength'][:]
    fwhm = ds['radiance']['fwhm'][:]
    proj = ds.variables['transverse_mercator'].spatial_ref
    trans = [float(x) for x in ds.variables['transverse_mercator'].GeoTransform.split(' ')]
    nodata_value = float(ds['radiance']['radiance']._FillValue)

    if lazy:
        # This is too bad....we're forced into inconsistent handling between AV3 and EMIT
        # need to consider some clever solutions.  In the meantime, this works, but is expensive
        rdn = np.transpose(ds['radiance']['radiance'], (1,2,0))
    else:
        rdn = np.transponse(ds['radiance']['radiance'][:], (1,2,0))
    
    meta = SpectralMetadata(wl, fwhm, trans, proj, glt=None, pre_orthod=True, nodata_value=nodata_value)

    return meta, rdn




def open_airborne_obs(input_file, lazy=True, load_glt=False, load_loc=False):
    """
    Opens an Airborne observation NetCDF file and extracts the spectral metadata and obs data.

    Args:
        input_file (str): Path to the NetCDF file.
        lazy (bool, optional): If True, loads the radiance data lazily. Defaults to True.

    Returns:
        tuple: A tuple containing:
            - SpectralMetadata: An object containing the wavelengths and FWHM.
            - numpy.ndarray or netCDF4.Variable: The radiance data, either as a lazy-loaded variable or a fully loaded numpy array.
    """
    ds = nc.Dataset(input_file)
    proj = ds.variables['transverse_mercator'].spatial_ref
    trans = [float(x) for x in ds.variables['transverse_mercator'].GeoTransform.split(' ')]


    obs_names = list(ds['observation_parameters'].variables.keys())

    nodata_value = float(ds['observation_parameters'][obs_names[0]]._FillValue)
    glt = None
    if load_glt:
        glt = np.stack([ds['geolocation_lookup_table']['sample'][:],ds['geolocation_lookup_table']['line'][:]],axis=-1)
    loc = None
    if load_loc:
        loc = np.stack([ds['lon'][:],ds['lat'][:]],axis=-1)

    # Don't have a good solution for lazy here, temporarily ignoring...
    if lazy:
        logging.warning("Lazy loading not supported for observation data.")
    obs = np.stack([ds['observation_parameters'][on] for on in obs_names], axis=-1)
    
    meta = GenericGeoMetadata(obs_names, trans, proj, glt=glt, pre_orthod=True, nodata_value=nodata_value, loc=loc)

    return meta, obs


def get_extent_from_obs(input_file, get_resolution=False):
    """
    Gets the extent of the observation data.

    Args:
        input_file (str): Path to the input file.
        get_resolution (bool, optional): If True, returns the resolution as well. Defaults to False.

    Returns:
        tuple: A tuple containing:
            - float: Upper left x-coordinate.
            - float: Upper left y-coordinate.
            - float: Lower right x-coordinate.
            - float: Lower right y-coordinate.
    """
    # replace with open_airborne_obs once the lazy loading works
    ds = nc.Dataset(input_file)
    lat = ds['lat'][:]
    lon = ds['lon'][:]
    if get_resolution:
        # Not quite right
        res = np.abs(np.mean(np.diff(lat))), np.abs(np.mean(np.diff(lon)))
        return np.min(lon), np.max(lat), np.max(lon), np.min(lat), None, None
    else:
        return np.min(lon), np.max(lat), np.max(lon), np.min(lat)


def write_bil_chunk(dat, outfile, line, shape, dtype = 'float32'):
    """
    Write a chunk of data to a binary, BIL formatted data cube.
    Args:
        dat: data to write
        outfile: output file to write to
        line: line of the output file to write to
        shape: shape of the output file
        dtype: output data type

    Returns:
        None
    """
    outfile = open(outfile, 'rb+')
    outfile.seek(line * shape[1] * shape[2] * np.dtype(dtype).itemsize)
    outfile.write(dat.astype(dtype).tobytes())
    outfile.close()


def create_envi_file(output_file, data_shape, meta, dtype='float32'):
    """
    Creates an ENVI file with the given data and metadata.

    Args:
        output_file (str): Path to the output ENVI file.
        data_shape (tuple): The shape of the data to be written (rows, cols, bands).
        meta (SpectralMetadata): The spectral metadata containing wavelengths and FWHM.
        dtype (str, optional): The data type of the output file. Defaults to 'float32'.
    """

    # Create base file....gdal doesn't seem to like to write all the metadata, so we'll clean that up after
    driver = gdal.GetDriverByName('ENVI')
    driver.Register()
    outDataset = driver.Create(output_file, data_shape[1], data_shape[0], data_shape[2], numpy_to_gdal[dtype], options=['INTERLEAVE=BIL'])
    outDataset.SetGeoTransform(meta.geotransform)
    outDataset.SetProjection(meta.projection)
    del outDataset


    # Touch up the header file
    header = envi.read_envi_header(envi_header(output_file))

    if 'wl' in meta.__dict__ and meta.wl is not None:
        header['wavelength'] = '{ ' + ', '.join(map(str, meta.wl)) + ' }'
    if 'fwhm' in meta.__dict__ and meta.fwhm is not None:
        header['fwhm'] = '{ ' + ', '.join(map(str, meta.fwhm)) + ' }'
    if 'band_names' in meta.__dict__ and meta.band_names is not None:
        header['band names'] = '{ ' + ', '.join(meta.band_names) + ' }'

    header['data ignore value'] = str(meta.nodata_value)

    envi.write_envi_header(envi_header(output_file), header) <|MERGE_RESOLUTION|>--- conflicted
+++ resolved
@@ -112,15 +112,9 @@
     if input_file.endswith(('.hdr', '.dat', '.img')) or '.' not in os.path.basename(input_file):
         return open_envi(input_file, lazy=lazy)
     elif input_file.endswith('.nc'):
-<<<<<<< HEAD
         return open_netcdf(input_file, lazy=lazy, load_glt=load_glt, load_loc=load_loc)
-    elif input_file.endswith('.tif'):
+    elif input_file.endswith('.tif') or input_file.endswith('.vrt'):
         return open_tif(input_file, lazy=lazy)
-=======
-        return open_netcdf(input_file, lazy=True, load_glt=load_glt, load_loc=load_loc)
-    elif input_file.endswith('.tif') or input_file.endswith('.vrt'):
-        return open_tif(input_file, lazy=True)
->>>>>>> 9d438d98
     else:
         raise ValueError(f'Unknown file type for {input_file}')
 
